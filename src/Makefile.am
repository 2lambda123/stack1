AM_CXXFLAGS = `llvm-config --cxxflags` -Werror -Wall

noinst_LTLIBRARIES = libsat.la
lib_LTLIBRARIES    = libintck.la libcmpck.la libantiopt.la
bin_PROGRAMS       = intglobal
EXTRA_DIST         = intck cmpck antiopt

all-local: libintck.la libcmpck.la
<<<<<<< HEAD
	@ln -f $(builddir)/.libs/libintck.so $(top_builddir)/lib/libintck.so
	@ln -f $(builddir)/.libs/libcmpck.so $(top_builddir)/lib/libcmpck.so
	@ln -f $(builddir)/.libs/libantiopt.so $(top_builddir)/lib/libantiopt.so
=======
	@cd $(top_builddir)/lib && $(LN_S) -f ../src/.libs/libintck.so
	@cd $(top_builddir)/lib && $(LN_S) -f ../src/.libs/libcmpck.so
>>>>>>> c2e9b455

libsat_la_CPPFLAGS = -I$(top_builddir)/lib
libsat_la_SOURCES  = ValueGen.cc PathGen.cc Diagnostic.cc
libsat_la_SOURCES += SMTBoolector.cc
libsat_la_LIBADD   = -lboolector -llgl
libsat_la_LDFLAGS  = -L$(top_builddir)/lib

libintck_la_SOURCES = IntRewrite.cc IntLibcalls.cc IntSat.cc \
	OverflowIdiom.cc OverflowSimplify.cc \
	LoadElim.cc Annotation.cc
libintck_la_LIBADD  = libsat.la
libintck_la_LDFLAGS = -module

libcmpck_la_SOURCES = CmpTautology.cc CmpOverflow.cc
libcmpck_la_LIBADD  = libsat.la
libcmpck_la_LDFLAGS = -module

libantiopt_la_SOURCES = UBBugOn.cc AntiDCE.cc
libantiopt_la_LIBADD  = libsat.la
libantiopt_la_LDFLAGS = -module

intglobal_LDFLAGS = `llvm-config --ldflags` -lLLVM-`llvm-config --version`
intglobal_SOURCES = IntGlobal.cc CallGraph.cc<|MERGE_RESOLUTION|>--- conflicted
+++ resolved
@@ -6,14 +6,9 @@
 EXTRA_DIST         = intck cmpck antiopt
 
 all-local: libintck.la libcmpck.la
-<<<<<<< HEAD
-	@ln -f $(builddir)/.libs/libintck.so $(top_builddir)/lib/libintck.so
-	@ln -f $(builddir)/.libs/libcmpck.so $(top_builddir)/lib/libcmpck.so
-	@ln -f $(builddir)/.libs/libantiopt.so $(top_builddir)/lib/libantiopt.so
-=======
 	@cd $(top_builddir)/lib && $(LN_S) -f ../src/.libs/libintck.so
 	@cd $(top_builddir)/lib && $(LN_S) -f ../src/.libs/libcmpck.so
->>>>>>> c2e9b455
+	@cd $(top_builddir)/lib && $(LN_S) -f ../src/.libs/libantiopt.so
 
 libsat_la_CPPFLAGS = -I$(top_builddir)/lib
 libsat_la_SOURCES  = ValueGen.cc PathGen.cc Diagnostic.cc
