--- conflicted
+++ resolved
@@ -18,11 +18,7 @@
 
 libintck_la_SOURCES = IntRewrite.cc IntLibcalls.cc IntSat.cc \
 	OverflowIdiom.cc OverflowSimplify.cc \
-<<<<<<< HEAD
-	LoadElim.cc Annotation.cc Annotation.h
-=======
 	LoadElim.cc
->>>>>>> b21560d3
 libintck_la_LIBADD  = libsat.la
 libintck_la_LDFLAGS = -module
 
@@ -31,8 +27,5 @@
 libcmpck_la_LDFLAGS = -module
 
 intglobal_LDFLAGS = `llvm-config --ldflags` -lLLVM-`llvm-config --version`
-<<<<<<< HEAD
-intglobal_SOURCES = IntGlobal.cc CallGraph.cc IntGlobal.h
-=======
-intglobal_SOURCES = IntGlobal.cc Annotation.cc CallGraph.cc Taint.cc
->>>>>>> b21560d3
+intglobal_SOURCES = IntGlobal.cc Annotation.cc CallGraph.cc Taint.cc \
+	IntGlobal.h Annotation.h