AM_CXXFLAGS = `llvm-config --cxxflags` -Werror -Wall

noinst_LTLIBRARIES = libsat.la
lib_LTLIBRARIES    = libintck.la libcmpck.la libantiopt.la
bin_PROGRAMS       = intglobal
<<<<<<< HEAD
EXTRA_DIST         = intck cmpck antiopt
=======
EXTRA_DIST         = intck cmpck llvm/DataLayout.h llvm/DebugInfo.h llvm/IRBuilder.h
>>>>>>> 5798f2d3

all-local: libintck.la libcmpck.la
	@cd $(top_builddir)/lib && $(LN_S) -f ../src/.libs/libintck.so
	@cd $(top_builddir)/lib && $(LN_S) -f ../src/.libs/libcmpck.so
<<<<<<< HEAD
	@cd $(top_builddir)/lib && $(LN_S) -f ../src/.libs/libantiopt.so
=======
	@cd $(top_builddir)/bin && $(LN_S) -f ../src/intglobal
>>>>>>> 5798f2d3

libsat_la_CPPFLAGS = -I$(top_builddir)/lib
libsat_la_SOURCES  = ValueGen.cc PathGen.cc Diagnostic.cc SMTSolver.cc
libsat_la_SOURCES += ValueGen.h PathGen.h Diagnostic.h SMTSolver.h
libsat_la_SOURCES += SMTBoolector.cc
libsat_la_LIBADD   = -lboolector -llgl
libsat_la_LDFLAGS  = -L$(top_builddir)/lib

libintck_la_SOURCES = IntRewrite.cc IntLibcalls.cc IntSat.cc \
	OverflowIdiom.cc OverflowSimplify.cc \
	LoadElim.cc
libintck_la_LIBADD  = libsat.la
libintck_la_LDFLAGS = -module

libcmpck_la_SOURCES = CmpTautology.cc CmpOverflow.cc CmpSat.cc
libcmpck_la_LIBADD  = libsat.la
libcmpck_la_LDFLAGS = -module

libantiopt_la_SOURCES = UBBugOn.cc AntiDCE.cc
libantiopt_la_LIBADD  = libsat.la
libantiopt_la_LDFLAGS = -module

intglobal_LDFLAGS = `llvm-config --ldflags` -lLLVM-`llvm-config --version`
intglobal_SOURCES = IntGlobal.cc Annotation.cc CallGraph.cc Taint.cc Range.cc \
	IntGlobal.h Annotation.h CRange.h<|MERGE_RESOLUTION|>--- conflicted
+++ resolved
@@ -3,20 +3,13 @@
 noinst_LTLIBRARIES = libsat.la
 lib_LTLIBRARIES    = libintck.la libcmpck.la libantiopt.la
 bin_PROGRAMS       = intglobal
-<<<<<<< HEAD
-EXTRA_DIST         = intck cmpck antiopt
-=======
-EXTRA_DIST         = intck cmpck llvm/DataLayout.h llvm/DebugInfo.h llvm/IRBuilder.h
->>>>>>> 5798f2d3
+EXTRA_DIST         = intck cmpck antiopt llvm/DataLayout.h llvm/DebugInfo.h llvm/IRBuilder.h
 
 all-local: libintck.la libcmpck.la
 	@cd $(top_builddir)/lib && $(LN_S) -f ../src/.libs/libintck.so
 	@cd $(top_builddir)/lib && $(LN_S) -f ../src/.libs/libcmpck.so
-<<<<<<< HEAD
+	@cd $(top_builddir)/bin && $(LN_S) -f ../src/intglobal
 	@cd $(top_builddir)/lib && $(LN_S) -f ../src/.libs/libantiopt.so
-=======
-	@cd $(top_builddir)/bin && $(LN_S) -f ../src/intglobal
->>>>>>> 5798f2d3
 
 libsat_la_CPPFLAGS = -I$(top_builddir)/lib
 libsat_la_SOURCES  = ValueGen.cc PathGen.cc Diagnostic.cc SMTSolver.cc
